--- conflicted
+++ resolved
@@ -15,10 +15,6 @@
 zarr
 netcdf4
 dask[distributed]
-<<<<<<< HEAD
-black
-=======
->>>>>>> 8fa884bd
 isort
 h5netcdf
 numba
